--- conflicted
+++ resolved
@@ -793,13 +793,7 @@
         });
 
         afterEach(() => {
-<<<<<<< HEAD
-          testUtils.replaceEnv(originalEnvironmentVariables);
-=======
-          if (BK_AWS_PROFILE) process.env.AWS_PROFILE = BK_AWS_PROFILE;
-          else delete process.env.AWS_PROFILE;
           replaceEnv(originalEnvironmentVariables);
->>>>>>> b5fe337f
           serverless.service.provider.profile = originalProviderProfile;
         });
 
