--- conflicted
+++ resolved
@@ -334,34 +334,6 @@
   invokeLocalDocker() {
     const handler = this.options.functionObj.handler;
 
-<<<<<<< HEAD
-    return BbPromise.all([
-      this.checkDockerDaemonStatus(),
-      this.checkDockerImage().then(exists => (exists ? {} : this.pullDockerImage())),
-      this.getLayerPaths().then(layerPaths => this.buildDockerImage(layerPaths)),
-      this.extractArtifact(),
-    ])
-      .then((results) => new BbPromise((resolve, reject) => {
-        const imageName = results[2];
-        const artifactPath = results[3];
-        const configuredEnvVars = this.getConfiguredEnvVars();
-        const envVarsFromOptions = this.getEnvVarsFromOptions();
-        const envVars = _.merge(configuredEnvVars, envVarsFromOptions);
-        const envVarsDockerArgs = _.flatMap(envVars,
-          (value, key) => ['--env', `${key}=${value}`]
-        );
-        const dockerArgsFromOptions = this.getDockerArgsFromOptions();
-        const dockerArgs = _.concat([
-          'run', '--rm', '-v', `${artifactPath}:/var/task`,
-        ], envVarsDockerArgs, dockerArgsFromOptions, [
-          imageName, handler, JSON.stringify(this.options.data),
-        ]);
-        const docker = spawn('docker', dockerArgs);
-        docker.stdout.on('data', (buf) => this.serverless.cli.consoleLog(buf.toString()));
-        docker.stderr.on('data', (buf) => this.serverless.cli.consoleLog(buf.toString()));
-        docker.on('exit', error => (error ? reject(error) : resolve(imageName)));
-      }));
-=======
     return this.serverless.pluginManager.spawn('package').then(() =>
       BbPromise.all([
         this.checkDockerDaemonStatus(),
@@ -372,10 +344,16 @@
         .then((results) => new BbPromise((resolve, reject) => {
           const imageName = results[2];
           const artifactPath = results[3];
+          const configuredEnvVars = this.getConfiguredEnvVars();
+          const envVarsFromOptions = this.getEnvVarsFromOptions();
+          const envVars = _.merge(configuredEnvVars, envVarsFromOptions);
+          const envVarsDockerArgs = _.flatMap(envVars,
+            (value, key) => ['--env', `${key}=${value}`]
+          );
           const dockerArgsFromOptions = this.getDockerArgsFromOptions();
           const dockerArgs = _.concat([
             'run', '--rm', '-v', `${artifactPath}:/var/task`,
-          ], dockerArgsFromOptions, [
+          ], envVarsDockerArgs, dockerArgsFromOptions, [
             imageName, handler, JSON.stringify(this.options.data),
           ]);
           const docker = spawn('docker', dockerArgs);
@@ -384,7 +362,6 @@
           docker.on('exit', error => (error ? reject(error) : resolve(imageName)));
         }))
     );
->>>>>>> f80f2013
   }
 
   getDockerArgsFromOptions() {
