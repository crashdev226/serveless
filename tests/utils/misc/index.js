'use strict';

const path = require('path');
const fse = require('fs-extra');
const BbPromise = require('bluebird');
const chalk = require('chalk');
<<<<<<< HEAD
const { replaceTextInFile } = require('../fs');
const { execSync } = require('../child-process');
=======
const { readYamlFile, writeYamlFile } = require('../fs');
>>>>>>> 9c099e99

const logger = console;

const region = 'us-east-1';

const testServiceIdentifier = 'integ-test';

const serverlessExec = path.resolve(__dirname, '..', '..', '..', 'bin', 'serverless');

const serviceNameRegex = new RegExp(`${testServiceIdentifier}-d+`);

function getServiceName() {
  const hrtime = process.hrtime();
  return `${testServiceIdentifier}-${hrtime[1]}`;
}

function deployService() {
  execSync(`${serverlessExec} deploy`);
}

function removeService() {
  execSync(`${serverlessExec} remove`);
}

function replaceEnv(values) {
  const originals = {};
  for (const key of Object.keys(values)) {
    if (process.env[key]) {
      originals[key] = process.env[key];
    } else {
      originals[key] = 'undefined';
    }
    if (values[key] === 'undefined') {
      delete process.env[key];
    } else {
      process.env[key] = values[key];
    }
  }
  return originals;
}

function createTestService(tmpDir, options = {
  // Either templateName or templateDir have to be provided
  templateName: null, // Generic template to use (e.g. 'aws-nodejs')
  templateDir: null, // Path to custom pre-prepared service template
  serverlessConfigHook: null, // Eventual hook that allows to customize serverless config
}) {
  const serviceName = getServiceName();

  fse.mkdirsSync(tmpDir);
  process.chdir(tmpDir);

  if (options.templateName) {
    // create a new Serverless service
    execSync(`${serverlessExec} create --template ${options.templateName}`);
  } else if (options.templateDir) {
    fse.copySync(options.templateDir, tmpDir, { clobber: true, preserveTimestamps: true });
  } else {
    throw new Error("Either 'templateName' or 'templateDir' options have to be provided");
  }

  const serverlessFilePath = path.join(tmpDir, 'serverless.yml');
  const serverlessConfig = readYamlFile(serverlessFilePath);
  // Ensure unique service name
  serverlessConfig.service = serviceName;
  if (options.serverlessConfigHook) options.serverlessConfigHook(serverlessConfig);
  writeYamlFile(serverlessFilePath, serverlessConfig);

  process.env.TOPIC_1 = `${serviceName}-1`;
  process.env.TOPIC_2 = `${serviceName}-1`;
  process.env.BUCKET_1 = `${serviceName}-1`;
  process.env.BUCKET_2 = `${serviceName}-2`;
  process.env.COGNITO_USER_POOL_1 = `${serviceName}-1`;
  process.env.COGNITO_USER_POOL_2 = `${serviceName}-2`;

  return serverlessConfig;
}

function getFunctionLogs(functionName) {
  const logs = execSync(`${serverlessExec} logs --function ${functionName} --noGreeting true`);
  const logsString = Buffer.from(logs, 'base64').toString();
  process.stdout.write(logsString);
  return logsString;
}

function persistentRequest(...args) {
  const func = args[0];
  const funcArgs = args.slice(1);
  const MAX_TRIES = 5;
  return new BbPromise((resolve, reject) => {
    const doCall = (numTry) => {
      return func.apply(this, funcArgs).then(resolve, e => {
        if (numTry < MAX_TRIES &&
          ((e.providerError && e.providerError.retryable) || e.statusCode === 429)) {
          logger.log(
            [`Recoverable error occurred (${e.message}), sleeping for 5 seconds.`,
              `Try ${numTry + 1} of ${MAX_TRIES}`].join(' ')
          );
          setTimeout(doCall, 5000, numTry + 1);
        } else {
          reject(e);
        }
      });
    };
    return doCall(0);
  });
}

const skippedWithNotice = [];

function skipWithNotice(context, reason, afterCallback) {
  if (!context || typeof context.skip !== 'function') {
    throw new TypeError('Passed context is not a valid mocha suite');
  }
  if (process.env.CI) return; // Do not tolerate skips in CI environment
  skippedWithNotice.push({ context, reason });
  process.stdout.write(chalk.yellow(`\n Skipped due to: ${chalk.red(reason)}\n\n`));
  if (afterCallback) {
    try {
      // Ensure teardown is called
      // (Mocha fails to do it -> https://github.com/mochajs/mocha/issues/3740)
      afterCallback();
    } catch (error) {
      process.stdout.write(chalk.error(`after callback crashed with: ${error.stack}\n`));
    }
  }
  context.skip();
}

function skipOnWindowsDisabledSymlinks(error, context, afterCallback) {
  if (error.code !== 'EPERM' || process.platform !== 'win32') return;
  skipWithNotice(context, 'Missing admin rights to create symlinks', afterCallback);
}

module.exports = {
  logger,
  region,
  testServiceIdentifier,
  serverlessExec,
  serviceNameRegex,
  getServiceName,
  deployService,
  removeService,
  replaceEnv,
  createTestService,
  getFunctionLogs,
  persistentRequest,
  skippedWithNotice,
  skipWithNotice,
  skipOnWindowsDisabledSymlinks,
};<|MERGE_RESOLUTION|>--- conflicted
+++ resolved
@@ -4,12 +4,8 @@
 const fse = require('fs-extra');
 const BbPromise = require('bluebird');
 const chalk = require('chalk');
-<<<<<<< HEAD
-const { replaceTextInFile } = require('../fs');
 const { execSync } = require('../child-process');
-=======
 const { readYamlFile, writeYamlFile } = require('../fs');
->>>>>>> 9c099e99
 
 const logger = console;
 
