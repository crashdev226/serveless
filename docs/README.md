# JAWS Docs

## Project layout

This is the scaffolding jaws-cli produces on the new command.  It’s bare because all logic has been modularized.  Here is a nodejs example:

* back
  *  [.env](./commands.md#env)
  *  **aws_modules**
     *  **jaws-core-js** 
       * awsm.json
       * package.json
       * **env**
         *  index.js 
     *  **user**
       *  **lib**  
       *  **create**
<<<<<<< HEAD
         * [jaws.json](./jaws-json.md)
=======
         *  awsm.json
          *  handler.js
          *  index.js
>>>>>>> 8752a8c6
       *  **delete**
       *  **get**
* **cloudformation**
  * **mystage**
    *  **us-east-1**
      *  [resources-cf.json](./resources-cf-json.md)
      *  [lambdas-cf.json](./lambdas-cf-json.md)
* **front**
* **tests**
* [admin.env](./admin-env.md)
* [jaws.json](./jaws-json.md)
<<<<<<< HEAD
* [jaws-cf.json](./jaws-cf-json.md)
=======
>>>>>>> 8752a8c6

## JAWS CLI

JAWS is mostly a CLI.  The purpose of the jaws-cli is to make the server-less workflow easy.  This involves automation to help manage CloudFormation, multiple regions and stages, deployment of Lambda functions, AWS API Gateway endpoints.

See the [CLI Docs here](./commands.md)

## JAWS plug-in modules

See the [AWSM: Amazon Web Services Modules](https://github.com/awsm-org/awsm)<|MERGE_RESOLUTION|>--- conflicted
+++ resolved
@@ -15,13 +15,9 @@
      *  **user**
        *  **lib**  
        *  **create**
-<<<<<<< HEAD
-         * [jaws.json](./jaws-json.md)
-=======
          *  awsm.json
           *  handler.js
           *  index.js
->>>>>>> 8752a8c6
        *  **delete**
        *  **get**
 * **cloudformation**
@@ -33,10 +29,6 @@
 * **tests**
 * [admin.env](./admin-env.md)
 * [jaws.json](./jaws-json.md)
-<<<<<<< HEAD
-* [jaws-cf.json](./jaws-cf-json.md)
-=======
->>>>>>> 8752a8c6
 
 ## JAWS CLI
 
